<h1 align="center"> <code>express-rate-limit</code> </h1>

<div align="center">

[![tests](https://img.shields.io/github/actions/workflow/status/express-rate-limit/express-rate-limit/ci.yaml)](https://github.com/express-rate-limit/express-rate-limit/actions/workflows/ci.yaml)
[![npm version](https://img.shields.io/npm/v/express-rate-limit.svg)](https://npmjs.org/package/express-rate-limit 'View this project on NPM')
[![npm downloads](https://img.shields.io/npm/dm/express-rate-limit)](https://www.npmjs.com/package/express-rate-limit)
[![license](https://img.shields.io/npm/l/express-rate-limit)](license.md)

</div>

Basic rate-limiting middleware for [Express](http://expressjs.com/). Use to
limit repeated requests to public APIs and/or endpoints such as password reset.
Plays nice with
[express-slow-down](https://www.npmjs.com/package/express-slow-down) and
[ratelimit-header-parser](https://www.npmjs.com/package/ratelimit-header-parser).

## Usage

The [full documentation](https://express-rate-limit.mintlify.app/overview) is
available on-line.

```ts
import { rateLimit } from 'express-rate-limit'

const limiter = rateLimit({
	windowMs: 15 * 60 * 1000, // 15 minutes
	limit: 100, // Limit each IP to 100 requests per `window` (here, per 15 minutes).
	standardHeaders: 'draft-8', // draft-6: `RateLimit-*` headers; draft-7 & draft-8: combined `RateLimit` header
	legacyHeaders: false, // Disable the `X-RateLimit-*` headers.
	// store: ... , // Redis, Memcached, etc. See below.
})

// Apply the rate limiting middleware to all requests.
app.use(limiter)
```

### Data Stores

The rate limiter comes with a built-in memory store, and supports a variety of
[external data stores](https://express-rate-limit.mintlify.app/reference/stores).

### Configuration

All function options may be async. Click the name for additional info and
default values.

<<<<<<< HEAD
| Option                     | Type                                      | Remarks                                                                                         |
| -------------------------- | ----------------------------------------- | ----------------------------------------------------------------------------------------------- |
| [`windowMs`]               | `number`                                  | How long to remember requests for, in milliseconds.                                             |
| [`limit`]                  | `number` \| `function`                    | How many requests to allow.                                                                     |
| [`message`]                | `string` \| `json` \| `function`          | Response to return after limit is reached.                                                      |
| [`statusCode`]             | `number`                                  | HTTP status code after limit is reached (default is 429).                                       |
| [`handler`]                | `function`                                | Function to run after limit is reached (overrides `message` and `statusCode` settings, if set). |
| [`legacyHeaders`]          | `boolean`                                 | Enable the `X-Rate-Limit` header.                                                               |
| [`standardHeaders`]        | `'draft-6'` \| `'draft-7'` \| `'draft-8'` | Enable the `Ratelimit` header.                                                                  |
| [`identifier`]             | `string` \| `function`                    | Name associated with the quota policy enforced by this rate limiter.                            |
| [`store`]                  | `Store`                                   | Use a custom store to share hit counts across multiple nodes.                                   |
| [`keyGenerator`]           | `function`                                | Identify users (defaults to IP address).                                                        |
| [`requestPropertyName`]    | `string`                                  | Add rate limit info to the `req` object.                                                        |
| [`skip`]                   | `function`                                | Return `true` to bypass the limiter for the given request.                                      |
| [`skipSuccessfulRequests`] | `boolean`                                 | Uncount 1xx/2xx/3xx responses.                                                                  |
| [`skipFailedRequests`]     | `boolean`                                 | Uncount 4xx/5xx responses.                                                                      |
| [`requestWasSuccessful`]   | `function`                                | Used by `skipSuccessfulRequests` and `skipFailedRequests`.                                      |
| [`validate`]               | `boolean` \| `object`                     | Enable or disable built-in validation checks.                                                   |
=======
| Option                     | Type                             | Remarks                                                                                         |
| -------------------------- | -------------------------------- | ----------------------------------------------------------------------------------------------- |
| [`windowMs`]               | `number`                         | How long to remember requests for, in milliseconds.                                             |
| [`limit`]                  | `number` \| `function`           | How many requests to allow.                                                                     |
| [`message`]                | `string` \| `json` \| `function` | Response to return after limit is reached.                                                      |
| [`statusCode`]             | `number`                         | HTTP status code after limit is reached (default is 429).                                       |
| [`handler`]                | `function`                       | Function to run after limit is reached (overrides `message` and `statusCode` settings, if set). |
| [`legacyHeaders`]          | `boolean`                        | Enable the `X-Rate-Limit` header.                                                               |
| [`standardHeaders`]        | `'draft-6'` \| `'draft-7'`       | Enable the `Ratelimit` header.                                                                  |
| [`store`]                  | `Store`                          | Use a custom store to share hit counts across multiple nodes.                                   |
| [`passOnStoreError`]       | `boolean`                        | Allow (`true`) or block (`false`, default) traffic if the store becomes unavailable.            |
| [`keyGenerator`]           | `function`                       | Identify users (defaults to IP address).                                                        |
| [`requestPropertyName`]    | `string`                         | Add rate limit info to the `req` object.                                                        |
| [`skip`]                   | `function`                       | Return `true` to bypass the limiter for the given request.                                      |
| [`skipSuccessfulRequests`] | `boolean`                        | Uncount 1xx/2xx/3xx responses.                                                                  |
| [`skipFailedRequests`]     | `boolean`                        | Uncount 4xx/5xx responses.                                                                      |
| [`requestWasSuccessful`]   | `function`                       | Used by `skipSuccessfulRequests` and `skipFailedRequests`.                                      |
| [`validate`]               | `boolean` \| `object`            | Enable or disable built-in validation checks.                                                   |
>>>>>>> 413995b8

## Thank You

Sponsored by [Zuplo](https://zuplo.link/express-rate-limit) a fully-managed API
Gateway for developers. Add
[dynamic rate-limiting](https://zuplo.link/dynamic-rate-limiting),
authentication and more to any API in minutes. Learn more at
[zuplo.com](https://zuplo.link/express-rate-limit)

<p align="center">
<a href="https://zuplo.link/express-rate-limit">
<picture width="322">
  <source media="(prefers-color-scheme: dark)" srcset="https://github.com/express-rate-limit/express-rate-limit/assets/114976/cd2f6fa7-eae1-4fbb-be7d-b17df4c6f383">
  <img alt="zuplo-logo" src="https://github.com/express-rate-limit/express-rate-limit/assets/114976/66fd75fa-b39e-4a8c-8d7a-52369bf244dc" width="322">
</picture>
</a>
</p>

---

Thanks to Mintlify for hosting the documentation at
[express-rate-limit.mintlify.app](https://express-rate-limit.mintlify.app)

<p align="center">
	<a href="https://mintlify.com/?utm_campaign=devmark&utm_medium=readme&utm_source=express-rate-limit">
		<img height="75" src="https://devmark-public-assets.s3.us-west-2.amazonaws.com/sponsorships/mintlify.svg" alt="Create your docs today">
	</a>
</p>

---

Finally, thank you to everyone who's contributed to this project in any way! 🫶

## Issues and Contributing

If you encounter a bug or want to see something added/changed, please go ahead
and
[open an issue](https://github.com/express-rate-limit/express-rate-limit/issues/new)!
If you need help with something, feel free to
[start a discussion](https://github.com/express-rate-limit/express-rate-limit/discussions/new)!

If you wish to contribute to the library, thanks! First, please read
[the contributing guide](https://express-rate-limit.mintlify.app/docs/guides/contributing.mdx).
Then you can pick up any issue and fix/implement it!

## License

MIT © [Nathan Friedly](http://nfriedly.com/),
[Vedant K](https://github.com/gamemaker1)

[`windowMs`]:
	https://express-rate-limit.mintlify.app/reference/configuration#windowms
[`limit`]: https://express-rate-limit.mintlify.app/reference/configuration#limit
[`message`]:
	https://express-rate-limit.mintlify.app/reference/configuration#message
[`statusCode`]:
	https://express-rate-limit.mintlify.app/reference/configuration#statuscode
[`handler`]:
	https://express-rate-limit.mintlify.app/reference/configuration#handler
[`legacyHeaders`]:
	https://express-rate-limit.mintlify.app/reference/configuration#legacyheaders
[`standardHeaders`]:
	https://express-rate-limit.mintlify.app/reference/configuration#standardheaders
[`identifier`]:
	https://express-rate-limit.mintlify.app/reference/configuration#identifier
[`store`]: https://express-rate-limit.mintlify.app/reference/configuration#store
[`passOnStoreError`]:
	https://express-rate-limit.mintlify.app/reference/configuration#passOnStoreError
[`keyGenerator`]:
	https://express-rate-limit.mintlify.app/reference/configuration#keygenerator
[`requestPropertyName`]:
	https://express-rate-limit.mintlify.app/reference/configuration#requestpropertyname
[`skip`]: https://express-rate-limit.mintlify.app/reference/configuration#skip
[`skipSuccessfulRequests`]:
	https://express-rate-limit.mintlify.app/reference/configuration#skipsuccessfulrequests
[`skipFailedRequests`]:
	https://express-rate-limit.mintlify.app/reference/configuration#skipfailedrequests
[`requestWasSuccessful`]:
	https://express-rate-limit.mintlify.app/reference/configuration#requestwassuccessful
[`validate`]:
	https://express-rate-limit.mintlify.app/reference/configuration#validate<|MERGE_RESOLUTION|>--- conflicted
+++ resolved
@@ -45,7 +45,6 @@
 All function options may be async. Click the name for additional info and
 default values.
 
-<<<<<<< HEAD
 | Option                     | Type                                      | Remarks                                                                                         |
 | -------------------------- | ----------------------------------------- | ----------------------------------------------------------------------------------------------- |
 | [`windowMs`]               | `number`                                  | How long to remember requests for, in milliseconds.                                             |
@@ -64,26 +63,6 @@
 | [`skipFailedRequests`]     | `boolean`                                 | Uncount 4xx/5xx responses.                                                                      |
 | [`requestWasSuccessful`]   | `function`                                | Used by `skipSuccessfulRequests` and `skipFailedRequests`.                                      |
 | [`validate`]               | `boolean` \| `object`                     | Enable or disable built-in validation checks.                                                   |
-=======
-| Option                     | Type                             | Remarks                                                                                         |
-| -------------------------- | -------------------------------- | ----------------------------------------------------------------------------------------------- |
-| [`windowMs`]               | `number`                         | How long to remember requests for, in milliseconds.                                             |
-| [`limit`]                  | `number` \| `function`           | How many requests to allow.                                                                     |
-| [`message`]                | `string` \| `json` \| `function` | Response to return after limit is reached.                                                      |
-| [`statusCode`]             | `number`                         | HTTP status code after limit is reached (default is 429).                                       |
-| [`handler`]                | `function`                       | Function to run after limit is reached (overrides `message` and `statusCode` settings, if set). |
-| [`legacyHeaders`]          | `boolean`                        | Enable the `X-Rate-Limit` header.                                                               |
-| [`standardHeaders`]        | `'draft-6'` \| `'draft-7'`       | Enable the `Ratelimit` header.                                                                  |
-| [`store`]                  | `Store`                          | Use a custom store to share hit counts across multiple nodes.                                   |
-| [`passOnStoreError`]       | `boolean`                        | Allow (`true`) or block (`false`, default) traffic if the store becomes unavailable.            |
-| [`keyGenerator`]           | `function`                       | Identify users (defaults to IP address).                                                        |
-| [`requestPropertyName`]    | `string`                         | Add rate limit info to the `req` object.                                                        |
-| [`skip`]                   | `function`                       | Return `true` to bypass the limiter for the given request.                                      |
-| [`skipSuccessfulRequests`] | `boolean`                        | Uncount 1xx/2xx/3xx responses.                                                                  |
-| [`skipFailedRequests`]     | `boolean`                        | Uncount 4xx/5xx responses.                                                                      |
-| [`requestWasSuccessful`]   | `function`                       | Used by `skipSuccessfulRequests` and `skipFailedRequests`.                                      |
-| [`validate`]               | `boolean` \| `object`            | Enable or disable built-in validation checks.                                                   |
->>>>>>> 413995b8
 
 ## Thank You
 
