// /source/headers.ts
// The header setting functions

import { Buffer } from 'node:buffer'
import { createHash } from 'node:crypto'
import type { Response } from 'express'
import type { RateLimitInfo } from './types.js'

export const SUPPORTED_DRAFT_VERSIONS = [
	'draft-6',
	'draft-7',
	'draft-8',
] as const

/**
 * Returns the number of seconds left for the window to reset. Uses `windowMs`
 * in case the store doesn't return a `resetTime`.
 *
 * @param windowMs {number | undefined} - The window length.
 * @param resetTime {Date | undefined} - The timestamp at which the store window resets.
 */
<<<<<<< HEAD
const getResetSeconds = (windowMs: number, resetTime?: Date): number => {
	let resetSeconds: number
=======
const getResetSeconds = (
	resetTime?: Date,
	windowMs?: number,
): number | undefined => {
	let resetSeconds: number | undefined
>>>>>>> 782ecfaf
	if (resetTime) {
		const deltaSeconds = Math.ceil((resetTime.getTime() - Date.now()) / 1000)
		resetSeconds = Math.max(0, deltaSeconds)
	} else {
		// This isn't really correct, but the field is required by the spec in `draft-7`,
		// so this is the best we can do. The validator should have already logged a
		// warning by this point.
		resetSeconds = Math.ceil(windowMs / 1000)
	}

	return resetSeconds
}

/**
 * Returns the hash of the identifier, truncated to 12 bytes, and then converted
 * to base64 so that it can be used as a 16 byte partition key. The 16-byte limit
 * is arbitrary, and follows from the examples given in the 8th draft.
 *
 * @param key {string} - The identifier to hash.
 */
const getPartitionKey = (key: string): string => {
	const hash = createHash('sha256')
	hash.update(key)

	const partitionKey = hash.digest('hex').slice(0, 12)
	return Buffer.from(partitionKey).toString('base64')
}

/**
 * Sets `X-RateLimit-*` headers on a response.
 *
 * @param response {Response} - The express response object to set headers on.
 * @param info {RateLimitInfo} - The rate limit info, used to set the headers.
 */
export const setLegacyHeaders = (
	response: Response,
	info: RateLimitInfo,
): void => {
	if (response.headersSent) return

	response.setHeader('X-RateLimit-Limit', info.limit.toString())
	response.setHeader('X-RateLimit-Remaining', info.remaining.toString())

	// If we have a resetTime, also provide the current date to help avoid
	// issues with incorrect clocks.
	if (info.resetTime instanceof Date) {
		response.setHeader('Date', new Date().toUTCString())
		response.setHeader(
			'X-RateLimit-Reset',
			Math.ceil(info.resetTime.getTime() / 1000).toString(),
		)
	}
}

/**
 * Sets `RateLimit-*`` headers based on the sixth draft of the IETF specification.
 * See https://datatracker.ietf.org/doc/html/draft-ietf-httpapi-ratelimit-headers-06.
 *
 * @param response {Response} - The express response object to set headers on.
 * @param info {RateLimitInfo} - The rate limit info, used to set the headers.
 * @param windowMs {number} - The window length.
 */
export const setDraft6Headers = (
	response: Response,
	info: RateLimitInfo,
	windowMs: number,
): void => {
	if (response.headersSent) return

	const windowSeconds = Math.ceil(windowMs / 1000)
	const resetSeconds = getResetSeconds(windowMs, info.resetTime)

	response.setHeader('RateLimit-Policy', `${info.limit};w=${windowSeconds}`)
	response.setHeader('RateLimit-Limit', info.limit.toString())
	response.setHeader('RateLimit-Remaining', info.remaining.toString())

	// Set this header only if the store returns a `resetTime`.
	if (resetSeconds)
		response.setHeader('RateLimit-Reset', resetSeconds.toString())
}

/**
 * Sets `RateLimit` & `RateLimit-Policy` headers based on the seventh draft of the spec.
 * See https://datatracker.ietf.org/doc/html/draft-ietf-httpapi-ratelimit-headers-07.
 *
 * @param response {Response} - The express response object to set headers on.
 * @param info {RateLimitInfo} - The rate limit info, used to set the headers.
 * @param windowMs {number} - The window length.
 */
export const setDraft7Headers = (
	response: Response,
	info: RateLimitInfo,
	windowMs: number,
): void => {
	if (response.headersSent) return

	const windowSeconds = Math.ceil(windowMs / 1000)
	const resetSeconds = getResetSeconds(windowMs, info.resetTime)

	response.setHeader('RateLimit-Policy', `${info.limit};w=${windowSeconds}`)
	response.setHeader(
<<<<<<< HEAD
		'RateLimit',
		`limit=${info.limit}, remaining=${info.remaining}, reset=${resetSeconds}`,
=======
		'RateLimit', // biome-ignore lint/style/noNonNullAssertion: resetSeconds will fallback to windowMs
		`limit=${info.limit}, remaining=${info.remaining}, reset=${resetSeconds!}`,
>>>>>>> 782ecfaf
	)
}

/**
 * Sets `RateLimit` & `RateLimit-Policy` headers based on the eighth draft of the spec.
 * See https://datatracker.ietf.org/doc/html/draft-ietf-httpapi-ratelimit-headers-08.
 *
 * @param response {Response} - The express response object to set headers on.
 * @param info {RateLimitInfo} - The rate limit info, used to set the headers.
 * @param windowMs {number} - The window length.
 * @param name {string} - The name of the quota policy.
 * @param key {string} - The unique string identifying the client.
 */
export const setDraft8Headers = (
	response: Response,
	info: RateLimitInfo,
	windowMs: number,
	name: string,
	key: string,
): void => {
	if (response.headersSent) return

	const windowSeconds = Math.ceil(windowMs / 1000)
	const resetSeconds = getResetSeconds(windowMs, info.resetTime)
	const partitionKey = getPartitionKey(key)

<<<<<<< HEAD
	const header = `r=${info.remaining}; t=${resetSeconds}`
=======
	// biome-ignore lint/style/noNonNullAssertion: resetSeconds will fallback to windowMs
	const header = `r=${info.remaining}; t=${resetSeconds!}`
>>>>>>> 782ecfaf
	const policy = `q=${info.limit}; w=${windowSeconds}; pk=:${partitionKey}:`

	response.append('RateLimit', `"${name}"; ${header}`)
	response.append('RateLimit-Policy', `"${name}"; ${policy}`)
}

/**
 * Sets the `Retry-After` header.
 *
 * @param response {Response} - The express response object to set headers on.
 * @param info {RateLimitInfo} - The rate limit info, used to set the headers.
 * @param windowMs {number} - The window length.
 */
export const setRetryAfterHeader = (
	response: Response,
	info: RateLimitInfo,
	windowMs: number,
): void => {
	if (response.headersSent) return

<<<<<<< HEAD
	const resetSeconds = getResetSeconds(windowMs, info.resetTime)

	response.setHeader('Retry-After', resetSeconds.toString())
=======
	const resetSeconds = getResetSeconds(info.resetTime, windowMs)

	// biome-ignore lint/style/noNonNullAssertion: resetSeconds will fallback to windowMs
	response.setHeader('Retry-After', resetSeconds!.toString())
>>>>>>> 782ecfaf
}<|MERGE_RESOLUTION|>--- conflicted
+++ resolved
@@ -19,16 +19,8 @@
  * @param windowMs {number | undefined} - The window length.
  * @param resetTime {Date | undefined} - The timestamp at which the store window resets.
  */
-<<<<<<< HEAD
 const getResetSeconds = (windowMs: number, resetTime?: Date): number => {
 	let resetSeconds: number
-=======
-const getResetSeconds = (
-	resetTime?: Date,
-	windowMs?: number,
-): number | undefined => {
-	let resetSeconds: number | undefined
->>>>>>> 782ecfaf
 	if (resetTime) {
 		const deltaSeconds = Math.ceil((resetTime.getTime() - Date.now()) / 1000)
 		resetSeconds = Math.max(0, deltaSeconds)
@@ -130,13 +122,8 @@
 
 	response.setHeader('RateLimit-Policy', `${info.limit};w=${windowSeconds}`)
 	response.setHeader(
-<<<<<<< HEAD
 		'RateLimit',
 		`limit=${info.limit}, remaining=${info.remaining}, reset=${resetSeconds}`,
-=======
-		'RateLimit', // biome-ignore lint/style/noNonNullAssertion: resetSeconds will fallback to windowMs
-		`limit=${info.limit}, remaining=${info.remaining}, reset=${resetSeconds!}`,
->>>>>>> 782ecfaf
 	)
 }
 
@@ -163,12 +150,7 @@
 	const resetSeconds = getResetSeconds(windowMs, info.resetTime)
 	const partitionKey = getPartitionKey(key)
 
-<<<<<<< HEAD
 	const header = `r=${info.remaining}; t=${resetSeconds}`
-=======
-	// biome-ignore lint/style/noNonNullAssertion: resetSeconds will fallback to windowMs
-	const header = `r=${info.remaining}; t=${resetSeconds!}`
->>>>>>> 782ecfaf
 	const policy = `q=${info.limit}; w=${windowSeconds}; pk=:${partitionKey}:`
 
 	response.append('RateLimit', `"${name}"; ${header}`)
@@ -189,14 +171,6 @@
 ): void => {
 	if (response.headersSent) return
 
-<<<<<<< HEAD
 	const resetSeconds = getResetSeconds(windowMs, info.resetTime)
-
 	response.setHeader('Retry-After', resetSeconds.toString())
-=======
-	const resetSeconds = getResetSeconds(info.resetTime, windowMs)
-
-	// biome-ignore lint/style/noNonNullAssertion: resetSeconds will fallback to windowMs
-	response.setHeader('Retry-After', resetSeconds!.toString())
->>>>>>> 782ecfaf
 }