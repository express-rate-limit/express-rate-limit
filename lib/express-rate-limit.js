"use strict";
const defaults = require("defaults");
const MemoryStore = require("./memory-store");

function RateLimit(options) {
  options = defaults(options, {
    windowMs: 60 * 1000, // milliseconds - how long to keep records of requests in memory
    max: 5, // max number of recent connections during `window` milliseconds before sending a 429 response
    message: "Too many requests, please try again later.",
    statusCode: 429, // 429 status = Too Many Requests (RFC 6585)
    headers: true, //Send custom rate limit header with limit and remaining
    skipFailedRequests: false, // Do not count failed requests (status >= 400)
    skipSuccessfulRequests: false, // Do not count successful requests (status < 400)
    // allows to create custom keys (by default user IP is used)
    keyGenerator: function(req /*, res*/) {
      return req.ip;
    },
    skip: function(/*req, res*/) {
      return false;
    },
    handler: function(req, res /*, next*/) {
      res.status(options.statusCode).send(options.message);
    },
    onLimitReached: function(/*req, res, optionsUsed*/) {}
  });

  // store to use for persisting rate limit data
  options.store = options.store || new MemoryStore(options.windowMs);

  // ensure that the store has the incr method
  if (
    typeof options.store.incr !== "function" ||
    typeof options.store.resetKey !== "function" ||
    (options.skipFailedRequests &&
      typeof options.store.decrement !== "function")
  ) {
    throw new Error("The store is not valid.");
  }

  ["global", "delayMs", "delayAfter"].forEach(key => {
    // note: this doesn't trigger if delayMs or delayAfter are set to 0, because that essentially disables them
    if (options[key]) {
      throw new Error(
        `The ${key} option was removed from express-rate-limit v3.`
      );
    }
  });

  function rateLimit(req, res, next) {
    if (options.skip(req, res)) {
      return next();
    }

    const key = options.keyGenerator(req, res);

    options.store.incr(key, function(err, current) {
      if (err) {
        return next(err);
      }

      req.rateLimit = {
        limit: options.max,
        current: current,
        remaining: Math.max(options.max - current, 0)
      };

      if (options.headers) {
        res.setHeader("X-RateLimit-Limit", options.max);
        res.setHeader("X-RateLimit-Remaining", req.rateLimit.remaining);
      }

      if (options.max && current > options.max) {
<<<<<<< HEAD
        // trigger onLimitReached only on first exceed
        if (current - 1 === options.max) {
          options.onLimitReached(req, res, options);
        }

=======
        options.onLimitReached(req, res, options);
        if (options.headers) {
          res.setHeader("Retry-After", Math.ceil(options.windowMs / 1000));
        }
>>>>>>> 1832b248
        return options.handler(req, res, next);
      }

      if (options.skipFailedRequests) {
        res.on("finish", function() {
          if (res.statusCode >= 400) {
            options.store.decrement(key);
          }
        });
      }

      if (options.skipSuccessfulRequests) {
        res.on("finish", function() {
          if (res.statusCode < 400) {
            options.store.decrement(key);
          }
        });
      }

      next();
    });
  }

  rateLimit.resetKey = options.store.resetKey.bind(options.store);

  // Backward compatibility function
  rateLimit.resetIp = rateLimit.resetKey;

  return rateLimit;
}

module.exports = RateLimit;<|MERGE_RESOLUTION|>--- conflicted
+++ resolved
@@ -69,19 +69,14 @@
         res.setHeader("X-RateLimit-Remaining", req.rateLimit.remaining);
       }
 
-      if (options.max && current > options.max) {
-<<<<<<< HEAD
+      if (current > options.max) {
         // trigger onLimitReached only on first exceed
         if (current - 1 === options.max) {
           options.onLimitReached(req, res, options);
         }
-
-=======
-        options.onLimitReached(req, res, options);
         if (options.headers) {
           res.setHeader("Retry-After", Math.ceil(options.windowMs / 1000));
         }
->>>>>>> 1832b248
         return options.handler(req, res, next);
       }
 
